--- conflicted
+++ resolved
@@ -2,35 +2,19 @@
 
 import (
 	"allora_offchain_node/lib"
-<<<<<<< HEAD
-=======
 	reputerCoinGecko "allora_offchain_node/pkg/reputer_coingecko_l1_norm"
->>>>>>> bb797c33
 	worker10min "allora_offchain_node/pkg/worker_coin_predictor_10min_eth"
 )
 
 var UserConfig = lib.UserConfig{
 	Wallet: lib.WalletConfig{
-<<<<<<< HEAD
-		AddressKeyName: "offchain1", // load a address by key from the keystore
-		// mnemonic for the allora account
-		AddressRestoreMnemonic: "your mnemonic here",
-
-		AddressAccountPassphrase: "",                   // passphrase for the allora account
-		AlloraHomeDir:            "/home/user/.allora", // home directory for the allora keystore
+		AddressKeyName:           "test-offchain",      // load a address by key from the keystore testing = allo1wmfp4xuurjsvh3qzjhkdxqgepmshpy7ny88pc7
+		AddressRestoreMnemonic:   "your mnemonic here", // mnemonic for the allora account
+		AddressAccountPassphrase: "secret",             // passphrase for the allora account
+		AlloraHomeDir:            "",                   // home directory for the allora keystore, if "", it will automatically create in "$HOME/.allorad"
 		Gas:                      "1000000",            // gas to use for the allora client in uallo
 		GasAdjustment:            1.0,                  // gas adjustment to use for the allora client
 		SubmitTx:                 true,                 // set to false to run in dry-run processes without committing to the chain. useful for development and testing
-		LoopWithinWindowSeconds:  5,
-=======
-		AddressKeyName:           "test-offchain",                                                                                                                                       // load a address by key from the keystore testing = allo1wmfp4xuurjsvh3qzjhkdxqgepmshpy7ny88pc7
-		AddressRestoreMnemonic:   "surge verify input parade okay wolf throw broken account news glad blood other work skull peasant mesh deposit chair mutual frozen axis horse trial", // mnemonic for the allora account
-		AddressAccountPassphrase: "secret",                                                                                                                                              // passphrase for the allora account
-		AlloraHomeDir:            "",                                                                                                                                                    // home directory for the allora keystore, if "", it will automatically create in "$HOME/.allorad"
-		Gas:                      "1000000",                                                                                                                                             // gas to use for the allora client in uallo
-		GasAdjustment:            1.0,                                                                                                                                                   // gas adjustment to use for the allora client
-		SubmitTx:                 true,                                                                                                                                                  // set to false to run in dry-run processes without committing to the chain. useful for development and testing
->>>>>>> bb797c33
 		NodeRpc:                  "http://localhost:26657",
 		// NodeRpc: "https://allora-rpc.testnet-1.testnet.allora.network/",
 		MaxRetries:          3,
@@ -44,6 +28,7 @@
 			TopicId:             1,
 			InferenceEntrypoint: worker10min.NewAlloraEntrypoint(),
 			ForecastEntrypoint:  nil,
+			LoopSeconds:         5,
 			ExtraData: map[string]string{
 				"inferenceEndpoint": "http://localhost:8000/inference",
 				"token":             "ETH",
@@ -54,14 +39,9 @@
 	Reputer: []lib.ReputerConfig{
 		{
 			TopicId:           1,
-<<<<<<< HEAD
-			ReputerEntrypoint: worker10min.NewAlloraEntrypoint(),
-			MinStake:          1000000,
-=======
 			ReputerEntrypoint: reputerCoinGecko.NewAlloraEntrypoint(),
 			LoopSeconds:       30,
 			MinStake:          10,
->>>>>>> bb797c33
 		},
 	},
 }