package usecase

import (
	"allora_offchain_node/lib"
	"time"

	emissions "github.com/allora-network/allora-chain/x/emissions/types"
	"github.com/rs/zerolog/log"
)

const DELAY_CORRECTION_FACTOR = 0.6
const MIN_LIMIT_BLOCKS = 3

type AnticipatedWindow struct {
	SoonestTimeForOpenNonceCheck              float64
	SoonestTimeForEndOfWorkerNonceSubmission  float64
	SoonestTimeForEndOfReputerNonceSubmission float64
}

/// Interface Methods

func (window *AnticipatedWindow) BlockIsWithinWindow(block lib.BlockHeight) bool {
	fBlock := float64(block)
	return window.SoonestTimeForOpenNonceCheck <= fBlock && window.SoonestTimeForEndOfWorkerNonceSubmission >= fBlock
}

<<<<<<< HEAD
func (window *AnticipatedWindow) BlockIsWithinReputerWindow(block lib.BlockHeight) bool {
	fBlock := float64(block)
	return window.SoonestTimeForStartOfReputerNonceSubmission <= fBlock && window.SoonestTimeForEndOfReputerNonceSubmission >= fBlock
}

// Waits until the next window starts, given the current block height and the next window start block height,
// with a correction factor applied to the waiting time.
func (window *AnticipatedWindow) WaitForNextWindowToStart(currentBlock lib.BlockHeight, nextWindowStart lib.BlockHeight) {
	waitingTimeInBlocks := nextWindowStart - currentBlock
	if waitingTimeInBlocks == 0 {
		log.Debug().Msg("No difference in time, waiting in 1s")
		time.Sleep(time.Duration(1) * time.Second)
	} else if waitingTimeInBlocks < MIN_LIMIT_BLOCKS {
		waitingTimeSeconds := waitingTimeInBlocks * lib.SECONDS_PER_BLOCK
		log.Debug().
			Int64("waitingTimeInSeconds", waitingTimeSeconds).
			Msg("Waiting time is less than the minimum limit, sleeping...")
		time.Sleep(time.Duration(waitingTimeSeconds) * time.Second)
	} else {
		correctedNumberOfWaitingBlocks := int64(float64(waitingTimeInBlocks) * DELAY_CORRECTION_FACTOR)
		secondsToNextWindowStart := correctedNumberOfWaitingBlocks * lib.SECONDS_PER_BLOCK
		log.Debug().
			Int64("currentBlock", int64(currentBlock)).
			Int64("nextWindowStart", int64(nextWindowStart)).
			Int64("waitingTimeInBlocks", int64(waitingTimeInBlocks)).
			Int64("secondsToNextWindowStart", int64(secondsToNextWindowStart)).
			Msg("Waiting for next window to start")
		time.Sleep(time.Duration(secondsToNextWindowStart) * time.Second)
	}
}

=======
// `forWorker == true` => Wait until end of worker window, else wait until end of reputer window
>>>>>>> bb797c33
func (window *AnticipatedWindow) WaitForNextAnticipatedWindowToStart(currentBlock lib.BlockHeight, epochLength lib.BlockHeight) {
	// TODO Apply a correction factor to the next window start time
	nextWindowStart := int64(window.SoonestTimeForOpenNonceCheck) + epochLength
	secondsToNextWindowStart := (nextWindowStart - currentBlock) * lib.SECONDS_PER_BLOCK
	time.Sleep(time.Duration(secondsToNextWindowStart) * time.Second)
	return
}

<<<<<<< HEAD
func (window *AnticipatedWindow) WaitForNextReputerAnticipatedWindowToStart(topic emissions.Topic, nonce lib.BlockHeight, currentBlock lib.BlockHeight) {
	// TODO Apply a correction factor to the next window start time
	nextWindowStart := nonce + topic.GroundTruthLag
	secondsToNextWindowStart := (nextWindowStart - currentBlock) * lib.SECONDS_PER_BLOCK
	time.Sleep(time.Duration(secondsToNextWindowStart) * time.Second)
	return
}
=======
/// Methods Related to AnticipatedWindows but on UseCaseSuite
>>>>>>> bb797c33

// Anticipated window is when the current block height is within the soonest start and end times
// at which we begin to check if a nonce is available.
// This window, in blocks, starts at `topic.EpochLastEnded + topic.EpochLength*(1 - config.EarlyArrivalPercent)`
// and ends at `topic.EpochLastEnded + topic.EpochLength*(1 + config.LateArrivalPercent)`
func (suite *UseCaseSuite) WaitWithinAnticipatedWindow() {
	// time.Sleep(time.Duration(suite.Node.Wallet.LoopWithinWindowSeconds) * time.Second)
	return
}

// Return the approximate start and end block (as floats) of the next anticipated window.
// First, find the smallest integer N such that `EpochLastEnded + N * EpochLength >= now()` analytically.
// Then this begins the next anticipated window.
// We do this because the topic could be inactive for some epochs.
// We then apply the early arrival and late arrival percentages to this window.
// If the current block height is within this window, we check for a nonce => return true.
// Essentially the AnticipatedWindow factory.
func (suite *UseCaseSuite) CalcSoonestAnticipatedWindow(topic emissions.Topic, currentBlockHeight lib.BlockHeight) AnticipatedWindow {
	numInactiveEpochs := (currentBlockHeight - topic.EpochLastEnded) / topic.EpochLength // how many inactive epochs do we have since the last active epoch till now?

<<<<<<< HEAD
	var (
		soonestWorkerStart int64
		earlyArrival       float64
	)
	if pastBlocks+topic.WorkerSubmissionWindow < currentBlockHeight {
		soonestWorkerStart = pastBlocks + topic.EpochLength // look ahead and start in the next anticipated window

		earlyArrival = float64(soonestWorkerStart) - (math.Round((suite.Node.Wallet.EarlyArrivalPercent / 100) * float64(soonestWorkerStart)))
	} else {
		soonestWorkerStart = currentBlockHeight // we are already in the window
		earlyArrival = float64(soonestWorkerStart)
	}
	soonestWorkerEnd := soonestWorkerStart + topic.WorkerSubmissionWindow
	lateArrival := float64(soonestWorkerEnd) + (math.Round((suite.Node.Wallet.LateArrivalPercent / 100) * float64(soonestWorkerEnd)))
=======
	soonestStart := topic.EpochLastEnded + numInactiveEpochs*topic.EpochLength - currentBlockHeight // start of the next anticipated window, considering how many inactive epochs we already have. if negative, we are already in the window and the result is how many blocks away from the start of next epoch
	soonestWorkerEnd := soonestStart + topic.GetWorkerSubmissionWindow()
	soonestReputerEnd := soonestStart + topic.EpochLength
>>>>>>> bb797c33

	return AnticipatedWindow{
		SoonestTimeForOpenNonceCheck:              float64(soonestStart) * (1.0 - suite.Node.Wallet.EarlyArrivalPercent),
		SoonestTimeForEndOfWorkerNonceSubmission:  float64(soonestWorkerEnd) * (1.0 + suite.Node.Wallet.LateArrivalPercent),
		SoonestTimeForEndOfReputerNonceSubmission: float64(soonestReputerEnd) * (1.0 + suite.Node.Wallet.LateArrivalPercent),
	}
}

func (suite *UseCaseSuite) Wait(seconds int64) {
	time.Sleep(time.Duration(seconds) * time.Second)
}<|MERGE_RESOLUTION|>--- conflicted
+++ resolved
@@ -5,7 +5,6 @@
 	"time"
 
 	emissions "github.com/allora-network/allora-chain/x/emissions/types"
-	"github.com/rs/zerolog/log"
 )
 
 const DELAY_CORRECTION_FACTOR = 0.6
@@ -24,41 +23,7 @@
 	return window.SoonestTimeForOpenNonceCheck <= fBlock && window.SoonestTimeForEndOfWorkerNonceSubmission >= fBlock
 }
 
-<<<<<<< HEAD
-func (window *AnticipatedWindow) BlockIsWithinReputerWindow(block lib.BlockHeight) bool {
-	fBlock := float64(block)
-	return window.SoonestTimeForStartOfReputerNonceSubmission <= fBlock && window.SoonestTimeForEndOfReputerNonceSubmission >= fBlock
-}
-
-// Waits until the next window starts, given the current block height and the next window start block height,
-// with a correction factor applied to the waiting time.
-func (window *AnticipatedWindow) WaitForNextWindowToStart(currentBlock lib.BlockHeight, nextWindowStart lib.BlockHeight) {
-	waitingTimeInBlocks := nextWindowStart - currentBlock
-	if waitingTimeInBlocks == 0 {
-		log.Debug().Msg("No difference in time, waiting in 1s")
-		time.Sleep(time.Duration(1) * time.Second)
-	} else if waitingTimeInBlocks < MIN_LIMIT_BLOCKS {
-		waitingTimeSeconds := waitingTimeInBlocks * lib.SECONDS_PER_BLOCK
-		log.Debug().
-			Int64("waitingTimeInSeconds", waitingTimeSeconds).
-			Msg("Waiting time is less than the minimum limit, sleeping...")
-		time.Sleep(time.Duration(waitingTimeSeconds) * time.Second)
-	} else {
-		correctedNumberOfWaitingBlocks := int64(float64(waitingTimeInBlocks) * DELAY_CORRECTION_FACTOR)
-		secondsToNextWindowStart := correctedNumberOfWaitingBlocks * lib.SECONDS_PER_BLOCK
-		log.Debug().
-			Int64("currentBlock", int64(currentBlock)).
-			Int64("nextWindowStart", int64(nextWindowStart)).
-			Int64("waitingTimeInBlocks", int64(waitingTimeInBlocks)).
-			Int64("secondsToNextWindowStart", int64(secondsToNextWindowStart)).
-			Msg("Waiting for next window to start")
-		time.Sleep(time.Duration(secondsToNextWindowStart) * time.Second)
-	}
-}
-
-=======
 // `forWorker == true` => Wait until end of worker window, else wait until end of reputer window
->>>>>>> bb797c33
 func (window *AnticipatedWindow) WaitForNextAnticipatedWindowToStart(currentBlock lib.BlockHeight, epochLength lib.BlockHeight) {
 	// TODO Apply a correction factor to the next window start time
 	nextWindowStart := int64(window.SoonestTimeForOpenNonceCheck) + epochLength
@@ -67,17 +32,7 @@
 	return
 }
 
-<<<<<<< HEAD
-func (window *AnticipatedWindow) WaitForNextReputerAnticipatedWindowToStart(topic emissions.Topic, nonce lib.BlockHeight, currentBlock lib.BlockHeight) {
-	// TODO Apply a correction factor to the next window start time
-	nextWindowStart := nonce + topic.GroundTruthLag
-	secondsToNextWindowStart := (nextWindowStart - currentBlock) * lib.SECONDS_PER_BLOCK
-	time.Sleep(time.Duration(secondsToNextWindowStart) * time.Second)
-	return
-}
-=======
 /// Methods Related to AnticipatedWindows but on UseCaseSuite
->>>>>>> bb797c33
 
 // Anticipated window is when the current block height is within the soonest start and end times
 // at which we begin to check if a nonce is available.
@@ -98,26 +53,9 @@
 func (suite *UseCaseSuite) CalcSoonestAnticipatedWindow(topic emissions.Topic, currentBlockHeight lib.BlockHeight) AnticipatedWindow {
 	numInactiveEpochs := (currentBlockHeight - topic.EpochLastEnded) / topic.EpochLength // how many inactive epochs do we have since the last active epoch till now?
 
-<<<<<<< HEAD
-	var (
-		soonestWorkerStart int64
-		earlyArrival       float64
-	)
-	if pastBlocks+topic.WorkerSubmissionWindow < currentBlockHeight {
-		soonestWorkerStart = pastBlocks + topic.EpochLength // look ahead and start in the next anticipated window
-
-		earlyArrival = float64(soonestWorkerStart) - (math.Round((suite.Node.Wallet.EarlyArrivalPercent / 100) * float64(soonestWorkerStart)))
-	} else {
-		soonestWorkerStart = currentBlockHeight // we are already in the window
-		earlyArrival = float64(soonestWorkerStart)
-	}
-	soonestWorkerEnd := soonestWorkerStart + topic.WorkerSubmissionWindow
-	lateArrival := float64(soonestWorkerEnd) + (math.Round((suite.Node.Wallet.LateArrivalPercent / 100) * float64(soonestWorkerEnd)))
-=======
 	soonestStart := topic.EpochLastEnded + numInactiveEpochs*topic.EpochLength - currentBlockHeight // start of the next anticipated window, considering how many inactive epochs we already have. if negative, we are already in the window and the result is how many blocks away from the start of next epoch
 	soonestWorkerEnd := soonestStart + topic.GetWorkerSubmissionWindow()
 	soonestReputerEnd := soonestStart + topic.EpochLength
->>>>>>> bb797c33
 
 	return AnticipatedWindow{
 		SoonestTimeForOpenNonceCheck:              float64(soonestStart) * (1.0 - suite.Node.Wallet.EarlyArrivalPercent),
