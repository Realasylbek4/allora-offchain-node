package worker_coin_predictor_10min

import (
	"allora_offchain_node/lib"
	"fmt"
	"math"
	"strconv"

	"github.com/rs/zerolog/log"
)

type AlloraEntrypoint struct {
	name string
}

func (a *AlloraEntrypoint) Name() string {
	return a.name
}

func (a *AlloraEntrypoint) CalcInference(node lib.WorkerConfig, blockHeight int64) (string, error) {
<<<<<<< HEAD
	urlBase := node.ExtraData["inferenceEndpoint"]
	token := node.ExtraData["token"]
	url := fmt.Sprintf("%s/%s", urlBase, token)
	// make request to url
	resp, err := http.Get(url)
	if err != nil {
		return "", fmt.Errorf("failed to make request to %s: %w", url, err)
	}
	defer resp.Body.Close()

	// Check if the response status is OK
	if resp.StatusCode != http.StatusOK {
		return "", fmt.Errorf("received non-OK HTTP status %d", resp.StatusCode)
	}

	// Read the response body
	body, err := io.ReadAll(resp.Body)
	if err != nil {
		return "", fmt.Errorf("failed to read response body: %w", err)
	}
	response := string(body)
	log.Debug().Str("response", response).Msg("Inference")
	// convert bytes to string
	return response, nil
	// return "100", nil
=======
	return "666", nil

	// urlBase := node.ExtraData["inferenceEndpoint"]
	// token := node.ExtraData["token"]
	// url := fmt.Sprintf("%s/%s", urlBase, token)
	// // make request to url
	// resp, err := http.Get(url)
	// if err != nil {
	// 	return "", fmt.Errorf("failed to make request to %s: %w", url, err)
	// }
	// defer resp.Body.Close()

	// // Check if the response status is OK
	// if resp.StatusCode != http.StatusOK {
	// 	return "", fmt.Errorf("received non-OK HTTP status %d", resp.StatusCode)
	// }

	// // Read the response body
	// body, err := io.ReadAll(resp.Body)
	// if err != nil {
	// 	return "", fmt.Errorf("failed to read response body: %w", err)
	// }

	// log.Debug().Bytes("body", body).Msg("Inference")
	// // convert bytes to string
	// return string(body), nil
	// // return "100", nil
>>>>>>> bb797c33
}

func (a *AlloraEntrypoint) CalcForecast(node lib.WorkerConfig, blockHeight int64) ([]lib.NodeValue, error) {
	log.Debug().Str("name", a.name).Msg("Forecast")
	return []lib.NodeValue{}, nil
}

func (a *AlloraEntrypoint) SourceTruth(node lib.ReputerConfig, blockHeight int64) (lib.Truth, error) {
	log.Debug().Str("name", a.name).Msg("truth")
<<<<<<< HEAD
	return "3344.25", nil
=======
	return "777", nil
>>>>>>> bb797c33
}

func (a *AlloraEntrypoint) LossFunction(sourceTruth string, inferenceValue string) string {
	log.Debug().Str("name", a.name).Msg("Loss function processing")
	sourceTruthFloat, _ := strconv.ParseFloat(sourceTruth, 64)
	inferenceValueFloat, _ := strconv.ParseFloat(inferenceValue, 64)
	loss := math.Abs(sourceTruthFloat - inferenceValueFloat)
	str := fmt.Sprintf("%f", loss)
	log.Debug().Str("str", str).Msg("Returned loss value")
	return str
}

func (a *AlloraEntrypoint) CanInfer() bool {
	return true
}

func (a *AlloraEntrypoint) CanForecast() bool {
	return true
}

func (a *AlloraEntrypoint) CanSourceTruth() bool {
	return true
}

func NewAlloraEntrypoint() *AlloraEntrypoint {
	return &AlloraEntrypoint{
		name: "worker_coin_predictor_10min_eth",
	}
}<|MERGE_RESOLUTION|>--- conflicted
+++ resolved
@@ -18,34 +18,7 @@
 }
 
 func (a *AlloraEntrypoint) CalcInference(node lib.WorkerConfig, blockHeight int64) (string, error) {
-<<<<<<< HEAD
-	urlBase := node.ExtraData["inferenceEndpoint"]
-	token := node.ExtraData["token"]
-	url := fmt.Sprintf("%s/%s", urlBase, token)
-	// make request to url
-	resp, err := http.Get(url)
-	if err != nil {
-		return "", fmt.Errorf("failed to make request to %s: %w", url, err)
-	}
-	defer resp.Body.Close()
-
-	// Check if the response status is OK
-	if resp.StatusCode != http.StatusOK {
-		return "", fmt.Errorf("received non-OK HTTP status %d", resp.StatusCode)
-	}
-
-	// Read the response body
-	body, err := io.ReadAll(resp.Body)
-	if err != nil {
-		return "", fmt.Errorf("failed to read response body: %w", err)
-	}
-	response := string(body)
-	log.Debug().Str("response", response).Msg("Inference")
-	// convert bytes to string
-	return response, nil
-	// return "100", nil
-=======
-	return "666", nil
+	return "3000", nil
 
 	// urlBase := node.ExtraData["inferenceEndpoint"]
 	// token := node.ExtraData["token"]
@@ -72,7 +45,6 @@
 	// // convert bytes to string
 	// return string(body), nil
 	// // return "100", nil
->>>>>>> bb797c33
 }
 
 func (a *AlloraEntrypoint) CalcForecast(node lib.WorkerConfig, blockHeight int64) ([]lib.NodeValue, error) {
@@ -82,11 +54,7 @@
 
 func (a *AlloraEntrypoint) SourceTruth(node lib.ReputerConfig, blockHeight int64) (lib.Truth, error) {
 	log.Debug().Str("name", a.name).Msg("truth")
-<<<<<<< HEAD
-	return "3344.25", nil
-=======
-	return "777", nil
->>>>>>> bb797c33
+	return "3500.00", nil
 }
 
 func (a *AlloraEntrypoint) LossFunction(sourceTruth string, inferenceValue string) string {
